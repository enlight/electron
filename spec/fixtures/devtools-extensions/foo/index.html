--- conflicted
+++ resolved
@@ -4,7 +4,6 @@
     <meta charset="utf-8">
     <title></title>
     <script>
-<<<<<<< HEAD
       function testStorage (callback) {
         chrome.storage.sync.set({foo: 'bar'}, function () {
           chrome.storage.sync.get({foo: 'baz'}, callback)
@@ -14,16 +13,12 @@
       testStorage(function (items) {
         var message = JSON.stringify({
           runtimeId: chrome.runtime.id,
+          tabId: chrome.devtools.inspectedWindow.tabId,
+          i18nString: chrome.i18n.getMessage('foo', ['bar', 'baz']),
           storageItems: items
         })
         var sendMessage = `require('electron').ipcRenderer.send('answer', ${message})`
         window.chrome.devtools.inspectedWindow.eval(sendMessage, function () {})
-=======
-      var message = JSON.stringify({
-        runtimeId: chrome.runtime.id,
-        tabId: chrome.devtools.inspectedWindow.tabId,
-        i18nString: chrome.i18n.getMessage('foo', ['bar', 'baz'])
->>>>>>> 3dbef4ab
       })
     </script>
   </head>
